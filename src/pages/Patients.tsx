--- conflicted
+++ resolved
@@ -1,300 +1,36 @@
-import React, { useState } from 'react';
-import { Card, CardContent, CardHeader, CardTitle } from '@/components/ui/card';
-import { Badge } from '@/components/ui/badge';
-import { Button } from '@/components/ui/button';
-import { Input } from '@/components/ui/input';
-import { Dialog, DialogContent, DialogHeader, DialogTitle, DialogTrigger } from '@/components/ui/dialog';
-import { HeartHandshake, Search, RefreshCw, Eye, Edit, UserPlus } from 'lucide-react';
-import { useMasterAuth } from '@/hooks/useMasterAuth';
-import { useMasterData } from '@/hooks/useMasterData';
+const createPatient = useCallback(
+    async (data: { firstName: string; lastName: string; dob: string }) => {
+      setIsLoading(true);
+      setError(null);
+      try {
+        const { error } = await supabase.from("patients").insert([
+          {
+            first_name: data.firstName,
+            last_name: data.lastName,
+            dob: data.dob,
+          },
+        ]);
+        if (error) throw error;
+        invalidateCache();
+      } catch (err) {
+        setError((err as Error).message);
+      } finally {
+        setIsLoading(false);
+      }
+    },
+    [supabase]
+  );
 
-const Patients: React.FC = () => {
-  const { isAuthenticated, isLoading: authLoading } = useMasterAuth();
-  const { 
-    patients, 
-    isLoading, 
-    error, 
-    refreshData, 
-<<<<<<< HEAD
-    stats
-=======
-    searchUsers,
-    stats,
+  return {
+    /* users */
+    createUser,
+    deactivateUser,
+    /* facilities */
+    createFacility,
+    /* patients */
     createPatient,
-    isCreatingPatient
->>>>>>> b6f3926c
-  } = useMasterData();
-  
-  const [searchQuery, setSearchQuery] = useState('');
-  const [selectedPatient, setSelectedPatient] = useState<any>(null);
-  const [isViewPatientOpen, setIsViewPatientOpen] = useState(false);
-
-  console.log('🏥 Patients Page - Master Data Integration (Patient-Specific)');
-
-  const filteredPatients = patients.filter(patient => {
-    if (!searchQuery.trim()) return true;
-    const query = searchQuery.toLowerCase();
-    return (
-      patient.first_name.toLowerCase().includes(query) ||
-      patient.last_name.toLowerCase().includes(query) ||
-      patient.email.toLowerCase().includes(query)
-    );
-  });
-
-  const handleViewPatient = (patient: any) => {
-    setSelectedPatient(patient);
-    setIsViewPatientOpen(true);
+    /* meta */
+    isLoading,
+    error,
   };
-
-<<<<<<< HEAD
-  const handleEditPatient = (patient: any) => {
-    console.log('Editing patient:', patient.id);
-    // Implement edit functionality
-  };
-
-  // Loading state
-=======
-  const handleCreatePatient = () => {
-    createPatient({
-      firstName: `Patient ${Date.now()}`,
-      lastName: 'Test',
-      email: `patient${Date.now()}@example.com`
-    });
-  };
-
->>>>>>> b6f3926c
-  if (authLoading || isLoading) {
-    return (
-      <div className="p-6">
-        <div className="text-center">
-          <RefreshCw className="h-8 w-8 animate-spin mx-auto mb-4 text-pink-600" />
-          <div className="text-muted-foreground">Loading patients...</div>
-        </div>
-      </div>
-    );
-  }
-
-  // Not authenticated
-  if (!isAuthenticated) {
-    return (
-      <div className="p-6">
-        <Card>
-          <CardContent className="p-8 text-center">
-            <div className="text-muted-foreground">Please log in to view patients</div>
-          </CardContent>
-        </Card>
-      </div>
-    );
-  }
-
-  // Error state
-  if (error) {
-    return (
-      <div className="p-6">
-        <Card>
-          <CardContent className="p-8 text-center">
-            <div className="text-red-600 mb-4">Error loading patients: {error.message}</div>
-            <Button onClick={refreshData} variant="outline">
-              <RefreshCw className="h-4 w-4 mr-2" />
-              Retry
-            </Button>
-          </CardContent>
-        </Card>
-      </div>
-    );
-  }
-
-  const patientStats = {
-    totalPatients: patients.length,
-    activePatients: patients.length, // All patients are considered active
-    recentPatients: patients.filter(p => 
-      new Date(p.created_at) > new Date(Date.now() - 30 * 24 * 60 * 60 * 1000)
-    ).length
-  };
-
-  return (
-    <div className="p-6">
-      <div className="mb-6">
-        <h1 className="text-3xl font-bold tracking-tight">Patient Management</h1>
-        <p className="text-muted-foreground">
-          Manage patient records and healthcare information
-        </p>
-      </div>
-
-      {/* Stats Summary */}
-      <div className="grid grid-cols-1 md:grid-cols-3 gap-4 mb-6">
-        <div className="text-center p-4 bg-pink-50 rounded-lg">
-          <div className="text-2xl font-bold text-pink-600">{patientStats.totalPatients}</div>
-          <div className="text-sm text-pink-600">Total Patients</div>
-        </div>
-        <div className="text-center p-4 bg-green-50 rounded-lg">
-          <div className="text-2xl font-bold text-green-600">{patientStats.activePatients}</div>
-          <div className="text-sm text-green-600">Active</div>
-        </div>
-        <div className="text-center p-4 bg-blue-50 rounded-lg">
-          <div className="text-2xl font-bold text-blue-600">{patientStats.recentPatients}</div>
-          <div className="text-sm text-blue-600">Recent (30 days)</div>
-        </div>
-      </div>
-
-      <Card>
-        <CardHeader>
-          <CardTitle className="flex items-center justify-between">
-            <div className="flex items-center gap-2">
-              <HeartHandshake className="h-5 w-5" />
-              Patient Records ({filteredPatients.length} patients)
-            </div>
-            <div className="flex items-center gap-2">
-              <Button
-                onClick={refreshData}
-                variant="outline"
-                size="sm"
-                disabled={isLoading}
-                className="flex items-center gap-2"
-              >
-                <RefreshCw className={`h-4 w-4 ${isLoading ? 'animate-spin' : ''}`} />
-                Refresh
-              </Button>
-<<<<<<< HEAD
-              <Button size="sm" className="flex items-center gap-2">
-                <UserPlus className="h-4 w-4" />
-                Add Patient
-=======
-              <Button
-                onClick={handleCreatePatient}
-                disabled={isCreatingPatient}
-                size="sm"
-                className="flex items-center gap-2"
-              >
-                <Plus className="h-4 w-4" />
-                {isCreatingPatient ? 'Creating...' : 'Add Patient'}
->>>>>>> b6f3926c
-              </Button>
-            </div>
-          </CardTitle>
-        </CardHeader>
-        <CardContent>
-          <div className="space-y-4">
-            {/* Search */}
-            <div className="relative">
-              <Search className="absolute left-3 top-1/2 transform -translate-y-1/2 text-muted-foreground h-4 w-4" />
-              <Input
-                placeholder="Search patients by name or email..."
-                value={searchQuery}
-                onChange={(e) => setSearchQuery(e.target.value)}
-                className="pl-10"
-              />
-            </div>
-
-            {/* Patients List */}
-            {filteredPatients.length === 0 ? (
-              <div className="text-center p-8 text-muted-foreground">
-                <HeartHandshake className="h-12 w-12 mx-auto mb-4 opacity-50" />
-                <p>No patients found</p>
-                {searchQuery && (
-                  <p className="text-sm">Try adjusting your search terms</p>
-                )}
-                {patients.length === 0 && !searchQuery && (
-                  <p className="text-sm">No users with patient/caregiver roles found</p>
-                )}
-              </div>
-            ) : (
-              <div className="space-y-2">
-                {filteredPatients.map((patient) => (
-                  <div key={patient.id} className="flex items-center justify-between p-4 border rounded-lg hover:bg-muted/50">
-                    <div className="flex-1">
-                      <div className="flex items-center gap-2">
-                        <div className="font-medium">
-                          {patient.first_name} {patient.last_name}
-                        </div>
-                        <Badge variant="outline" className="text-xs">
-                          Patient
-                        </Badge>
-                      </div>
-                      <div className="text-sm text-muted-foreground">{patient.email}</div>
-                      {patient.phone && (
-                        <div className="text-sm text-muted-foreground">📞 {patient.phone}</div>
-                      )}
-                      <div className="flex gap-1 mt-1">
-                        {patient.user_roles?.map((ur, index) => (
-                          <Badge key={index} variant="secondary" className="text-xs">
-                            {ur.role?.name || 'Unknown Role'}
-                          </Badge>
-                        ))}
-                      </div>
-                      <div className="text-xs text-muted-foreground mt-1">
-                        Registered: {new Date(patient.created_at).toLocaleDateString()}
-                      </div>
-                    </div>
-                    <div className="flex items-center gap-2">
-                      <Badge variant="default">Active</Badge>
-                      <Button 
-                        variant="outline" 
-                        size="sm"
-                        onClick={() => handleViewPatient(patient)}
-                      >
-                        <Eye className="h-4 w-4" />
-                      </Button>
-                      <Button 
-                        variant="outline" 
-                        size="sm"
-                        onClick={() => handleEditPatient(patient)}
-                      >
-                        <Edit className="h-4 w-4" />
-                      </Button>
-                    </div>
-                  </div>
-                ))}
-              </div>
-            )}
-          </div>
-        </CardContent>
-      </Card>
-
-      {/* View Patient Dialog */}
-      <Dialog open={isViewPatientOpen} onOpenChange={setIsViewPatientOpen}>
-        <DialogContent className="max-w-2xl">
-          <DialogHeader>
-            <DialogTitle>Patient Details</DialogTitle>
-          </DialogHeader>
-          {selectedPatient && (
-            <div className="space-y-4">
-              <div className="grid grid-cols-2 gap-4">
-                <div>
-                  <label className="text-sm font-medium text-muted-foreground">Name</label>
-                  <div className="text-sm">{selectedPatient.first_name} {selectedPatient.last_name}</div>
-                </div>
-                <div>
-                  <label className="text-sm font-medium text-muted-foreground">Email</label>
-                  <div className="text-sm">{selectedPatient.email}</div>
-                </div>
-                {selectedPatient.phone && (
-                  <div>
-                    <label className="text-sm font-medium text-muted-foreground">Phone</label>
-                    <div className="text-sm">{selectedPatient.phone}</div>
-                  </div>
-                )}
-                <div>
-                  <label className="text-sm font-medium text-muted-foreground">Registration Date</label>
-                  <div className="text-sm">{new Date(selectedPatient.created_at).toLocaleDateString()}</div>
-                </div>
-              </div>
-              <div>
-                <label className="text-sm font-medium text-muted-foreground">Roles</label>
-                <div className="flex gap-1 mt-1">
-                  {selectedPatient.user_roles?.map((ur, index) => (
-                    <Badge key={index} variant="outline" className="text-xs">
-                      {ur.role?.name || 'Unknown Role'}
-                    </Badge>
-                  ))}
-                </div>
-              </div>
-            </div>
-          )}
-        </DialogContent>
-      </Dialog>
-    </div>
-  );
-};
-
-export default Patients;+}