import React, { useState } from 'react';
import { Card, CardContent, CardHeader, CardTitle } from '@/components/ui/card';
import { Badge } from '@/components/ui/badge';
import { Button } from '@/components/ui/button';
import { Input } from '@/components/ui/input';
import { Dialog, DialogContent, DialogHeader, DialogTitle, DialogTrigger } from '@/components/ui/dialog';
import { Label } from '@/components/ui/label';
import { Select, SelectContent, SelectItem, SelectTrigger, SelectValue } from '@/components/ui/select';
import { Building2, Search, RefreshCw, MapPin, Plus, Settings, Users } from 'lucide-react';
import { useMasterAuth } from '@/hooks/useMasterAuth';
import { useMasterData } from '@/hooks/useMasterData';

const Facilities: React.FC = () => {
  const { isAuthenticated, isLoading: authLoading } = useMasterAuth();
  const { 
    facilities,
    users,
    modules,
    isLoading, 
    error, 
    refreshData, 
    searchFacilities,
    stats,
    createFacility,
    isCreatingFacility
  } = useMasterData();
  
  const [searchQuery, setSearchQuery] = useState('');
  const [selectedFacility, setSelectedFacility] = useState<any>(null);
  const [isAddFacilityOpen, setIsAddFacilityOpen] = useState(false);
  const [isAssignUserOpen, setIsAssignUserOpen] = useState(false);
  const [isAssignModuleOpen, setIsAssignModuleOpen] = useState(false);
  
  // Form states
  const [newFacility, setNewFacility] = useState({
    name: '',
    facilityType: '',
    address: '',
    phone: '',
    email: ''
  });
  const [selectedUser, setSelectedUser] = useState<string>('');
  const [selectedModule, setSelectedModule] = useState<string>('');

  console.log('🏢 Facilities Page - Master Data Integration (Single Source)');

  const handleAddFacility = () => {
    if (!newFacility.name || !newFacility.facilityType) {
      return;
    }

    // TODO: Implement facility creation through useMasterData
    console.log('Creating facility:', newFacility);
    setIsAddFacilityOpen(false);
    setNewFacility({ name: '', facilityType: '', address: '', phone: '', email: '' });
  };

  const handleAssignUser = () => {
    if (!selectedFacility || !selectedUser) {
      return;
    }

    // TODO: Implement user assignment to facility
    console.log('Assigning user to facility:', { facilityId: selectedFacility.id, userId: selectedUser });
    setIsAssignUserOpen(false);
    setSelectedUser('');
  };

  const handleAssignModule = () => {
    if (!selectedFacility || !selectedModule) {
      return;
    }

    // TODO: Implement module assignment to facility
    console.log('Assigning module to facility:', { facilityId: selectedFacility.id, moduleId: selectedModule });
    setIsAssignModuleOpen(false);
    setSelectedModule('');
  };

<<<<<<< HEAD
  const filteredFacilities = searchFacilities(searchQuery);

  // Loading state
=======
  const handleCreateFacility = () => {
    createFacility({
      name: `New Facility ${Date.now()}`,
      facilityType: 'treatmentFacility',
      address: '123 Healthcare St',
      phone: '555-0123',
      email: `facility${Date.now()}@example.com`
    });
  };

>>>>>>> b6f3926c
  if (authLoading || isLoading) {
    return (
      <div className="p-6">
        <div className="text-center">
          <RefreshCw className="h-8 w-8 animate-spin mx-auto mb-4 text-green-600" />
          <div className="text-muted-foreground">Loading facilities...</div>
        </div>
      </div>
    );
  }

  // Not authenticated
  if (!isAuthenticated) {
    return (
      <div className="p-6">
        <Card>
          <CardContent className="p-8 text-center">
            <div className="text-muted-foreground">Please log in to view facilities</div>
          </CardContent>
        </Card>
      </div>
    );
  }

  // Error state
  if (error) {
    return (
      <div className="p-6">
        <Card>
          <CardContent className="p-8 text-center">
            <div className="text-red-600 mb-4">Error loading facilities: {error.message}</div>
            <Button onClick={refreshData} variant="outline">
              <RefreshCw className="h-4 w-4 mr-2" />
              Retry
            </Button>
          </CardContent>
        </Card>
      </div>
    );
  }

  const facilityTypes = [...new Set(facilities.map(f => f.facility_type))];

  return (
    <div className="p-6">
      <div className="mb-6">
        <h1 className="text-3xl font-bold tracking-tight">Facilities Management</h1>
        <p className="text-muted-foreground">
          Manage healthcare facilities, assign users, and configure modules
        </p>
      </div>

      {/* Stats Summary */}
      <div className="grid grid-cols-1 md:grid-cols-3 gap-4 mb-6">
        <div className="text-center p-4 bg-green-50 rounded-lg">
          <div className="text-2xl font-bold text-green-600">{stats.totalFacilities}</div>
          <div className="text-sm text-green-600">Total Facilities</div>
        </div>
        <div className="text-center p-4 bg-blue-50 rounded-lg">
          <div className="text-2xl font-bold text-blue-600">{stats.activeFacilities}</div>
          <div className="text-sm text-blue-600">Active</div>
        </div>
        <div className="text-center p-4 bg-purple-50 rounded-lg">
          <div className="text-2xl font-bold text-purple-600">{facilityTypes.length}</div>
          <div className="text-sm text-purple-600">Facility Types</div>
        </div>
      </div>

      <Card>
        <CardHeader>
          <CardTitle className="flex items-center justify-between">
            <div className="flex items-center gap-2">
              <Building2 className="h-5 w-5" />
              Healthcare Facilities ({filteredFacilities.length} facilities)
            </div>
            <div className="flex items-center gap-2">
              <Button
                onClick={refreshData}
                variant="outline"
                size="sm"
                disabled={isLoading}
                className="flex items-center gap-2"
              >
                <RefreshCw className={`h-4 w-4 ${isLoading ? 'animate-spin' : ''}`} />
                Refresh
              </Button>
<<<<<<< HEAD
              <Dialog open={isAddFacilityOpen} onOpenChange={setIsAddFacilityOpen}>
                <DialogTrigger asChild>
                  <Button size="sm" className="flex items-center gap-2">
                    <Plus className="h-4 w-4" />
                    Add Facility
                  </Button>
                </DialogTrigger>
                <DialogContent>
                  <DialogHeader>
                    <DialogTitle>Add New Facility</DialogTitle>
                  </DialogHeader>
                  <div className="space-y-4">
                    <div>
                      <Label htmlFor="name">Facility Name</Label>
                      <Input
                        id="name"
                        value={newFacility.name}
                        onChange={(e) => setNewFacility(prev => ({ ...prev, name: e.target.value }))}
                        placeholder="Enter facility name"
                      />
                    </div>
                    <div>
                      <Label htmlFor="facilityType">Facility Type</Label>
                      <Select value={newFacility.facilityType} onValueChange={(value) => setNewFacility(prev => ({ ...prev, facilityType: value }))}>
                        <SelectTrigger>
                          <SelectValue placeholder="Select facility type" />
                        </SelectTrigger>
                        <SelectContent>
                          <SelectItem value="hospital">Hospital</SelectItem>
                          <SelectItem value="clinic">Clinic</SelectItem>
                          <SelectItem value="pharmacy">Pharmacy</SelectItem>
                          <SelectItem value="laboratory">Laboratory</SelectItem>
                          <SelectItem value="imaging">Imaging Center</SelectItem>
                        </SelectContent>
                      </Select>
                    </div>
                    <div>
                      <Label htmlFor="address">Address</Label>
                      <Input
                        id="address"
                        value={newFacility.address}
                        onChange={(e) => setNewFacility(prev => ({ ...prev, address: e.target.value }))}
                        placeholder="Enter facility address"
                      />
                    </div>
                    <div>
                      <Label htmlFor="phone">Phone</Label>
                      <Input
                        id="phone"
                        value={newFacility.phone}
                        onChange={(e) => setNewFacility(prev => ({ ...prev, phone: e.target.value }))}
                        placeholder="Enter phone number"
                      />
                    </div>
                    <div>
                      <Label htmlFor="email">Email</Label>
                      <Input
                        id="email"
                        type="email"
                        value={newFacility.email}
                        onChange={(e) => setNewFacility(prev => ({ ...prev, email: e.target.value }))}
                        placeholder="Enter email address"
                      />
                    </div>
                    <Button 
                      onClick={handleAddFacility} 
                      className="w-full"
                    >
                      Create Facility
                    </Button>
                  </div>
                </DialogContent>
              </Dialog>
=======
              <Button
                onClick={handleCreateFacility}
                disabled={isCreatingFacility}
                size="sm"
                className="flex items-center gap-2"
              >
                <Plus className="h-4 w-4" />
                {isCreatingFacility ? 'Creating...' : 'Add Facility'}
              </Button>
>>>>>>> b6f3926c
            </div>
          </CardTitle>
        </CardHeader>
        <CardContent>
          <div className="space-y-4">
            {/* Search */}
            <div className="relative">
              <Search className="absolute left-3 top-1/2 transform -translate-y-1/2 text-muted-foreground h-4 w-4" />
              <Input
                placeholder="Search facilities by name, type, or address..."
                value={searchQuery}
                onChange={(e) => setSearchQuery(e.target.value)}
                className="pl-10"
              />
            </div>

            {/* Facilities List */}
            {filteredFacilities.length === 0 ? (
              <div className="text-center p-8 text-muted-foreground">
                <Building2 className="h-12 w-12 mx-auto mb-4 opacity-50" />
                <p>No facilities found</p>
                {searchQuery && (
                  <p className="text-sm">Try adjusting your search terms</p>
                )}
              </div>
            ) : (
              <div className="space-y-2">
                {filteredFacilities.map((facility) => (
                  <div key={facility.id} className="flex items-center justify-between p-4 border rounded-lg hover:bg-muted/50">
                    <div className="flex-1">
                      <div className="flex items-center gap-2">
                        <div className="font-medium">{facility.name}</div>
                        <Badge variant="outline" className="text-xs">
                          {facility.facility_type}
                        </Badge>
                      </div>
                      {facility.address && (
                        <div className="text-sm text-muted-foreground flex items-center gap-1 mt-1">
                          <MapPin className="h-3 w-3" />
                          {facility.address}
                        </div>
                      )}
                      <div className="flex gap-2 text-sm text-muted-foreground mt-1">
                        {facility.phone && <span>📞 {facility.phone}</span>}
                        {facility.email && <span>✉️ {facility.email}</span>}
                      </div>
                    </div>
                    <div className="flex items-center gap-2">
                      <Badge variant={facility.is_active ? "default" : "secondary"}>
                        {facility.is_active ? "Active" : "Inactive"}
                      </Badge>
                      <Button 
                        variant="outline" 
                        size="sm"
                        onClick={() => {
                          setSelectedFacility(facility);
                          setIsAssignUserOpen(true);
                        }}
                      >
                        <Users className="h-4 w-4" />
                      </Button>
                      <Button 
                        variant="outline" 
                        size="sm"
                        onClick={() => {
                          setSelectedFacility(facility);
                          setIsAssignModuleOpen(true);
                        }}
                      >
                        <Settings className="h-4 w-4" />
                      </Button>
                    </div>
                  </div>
                ))}
              </div>
            )}
          </div>
        </CardContent>
      </Card>

      {/* Assign User Dialog */}
      <Dialog open={isAssignUserOpen} onOpenChange={setIsAssignUserOpen}>
        <DialogContent>
          <DialogHeader>
            <DialogTitle>Assign User to {selectedFacility?.name}</DialogTitle>
          </DialogHeader>
          <div className="space-y-4">
            <div>
              <Label htmlFor="user">Select User</Label>
              <Select value={selectedUser} onValueChange={setSelectedUser}>
                <SelectTrigger>
                  <SelectValue placeholder="Choose a user" />
                </SelectTrigger>
                <SelectContent>
                  {users.map((user) => (
                    <SelectItem key={user.id} value={user.id}>
                      {user.first_name} {user.last_name} - {user.email}
                    </SelectItem>
                  ))}
                </SelectContent>
              </Select>
            </div>
            <Button 
              onClick={handleAssignUser} 
              disabled={!selectedUser}
              className="w-full"
            >
              Assign User
            </Button>
          </div>
        </DialogContent>
      </Dialog>

      {/* Assign Module Dialog */}
      <Dialog open={isAssignModuleOpen} onOpenChange={setIsAssignModuleOpen}>
        <DialogContent>
          <DialogHeader>
            <DialogTitle>Assign Module to {selectedFacility?.name}</DialogTitle>
          </DialogHeader>
          <div className="space-y-4">
            <div>
              <Label htmlFor="module">Select Module</Label>
              <Select value={selectedModule} onValueChange={setSelectedModule}>
                <SelectTrigger>
                  <SelectValue placeholder="Choose a module" />
                </SelectTrigger>
                <SelectContent>
                  {modules.map((module) => (
                    <SelectItem key={module.id} value={module.id}>
                      {module.name} {module.description && `- ${module.description}`}
                    </SelectItem>
                  ))}
                </SelectContent>
              </Select>
            </div>
            <Button 
              onClick={handleAssignModule} 
              disabled={!selectedModule}
              className="w-full"
            >
              Assign Module
            </Button>
          </div>
        </DialogContent>
      </Dialog>
    </div>
  );
};

export default Facilities;<|MERGE_RESOLUTION|>--- conflicted
+++ resolved
@@ -1,416 +1,42 @@
-import React, { useState } from 'react';
-import { Card, CardContent, CardHeader, CardTitle } from '@/components/ui/card';
-import { Badge } from '@/components/ui/badge';
-import { Button } from '@/components/ui/button';
-import { Input } from '@/components/ui/input';
-import { Dialog, DialogContent, DialogHeader, DialogTitle, DialogTrigger } from '@/components/ui/dialog';
-import { Label } from '@/components/ui/label';
-import { Select, SelectContent, SelectItem, SelectTrigger, SelectValue } from '@/components/ui/select';
-import { Building2, Search, RefreshCw, MapPin, Plus, Settings, Users } from 'lucide-react';
-import { useMasterAuth } from '@/hooks/useMasterAuth';
-import { useMasterData } from '@/hooks/useMasterData';
+ const createFacility = useCallback(
+    async (name: string) => {
+      setIsLoading(true);
+      setError(null);
+      try {
+        const { error } = await supabase.from("facilities").insert([{ name }]);
+        if (error) throw error;
+        invalidateCache();
+      } catch (err) {
+        setError((err as Error).message);
+      } finally {
+        setIsLoading(false);
+      }
+    },
+    [supabase]
+  );
+"use client";
 
-const Facilities: React.FC = () => {
-  const { isAuthenticated, isLoading: authLoading } = useMasterAuth();
-  const { 
-    facilities,
-    users,
-    modules,
-    isLoading, 
-    error, 
-    refreshData, 
-    searchFacilities,
-    stats,
-    createFacility,
-    isCreatingFacility
-  } = useMasterData();
-  
-  const [searchQuery, setSearchQuery] = useState('');
-  const [selectedFacility, setSelectedFacility] = useState<any>(null);
-  const [isAddFacilityOpen, setIsAddFacilityOpen] = useState(false);
-  const [isAssignUserOpen, setIsAssignUserOpen] = useState(false);
-  const [isAssignModuleOpen, setIsAssignModuleOpen] = useState(false);
-  
-  // Form states
-  const [newFacility, setNewFacility] = useState({
-    name: '',
-    facilityType: '',
-    address: '',
-    phone: '',
-    email: ''
-  });
-  const [selectedUser, setSelectedUser] = useState<string>('');
-  const [selectedModule, setSelectedModule] = useState<string>('');
+import { useMasterAuth } from "@/hooks/useMasterAuth";
+import { useMasterData } from "@/hooks/useMasterData";
+import AccessDenied from "@/components/AccessDenied";
 
-  console.log('🏢 Facilities Page - Master Data Integration (Single Source)');
+export default function Facilities() {
+  const { user, role } = useMasterAuth();
+  const { createFacility, isLoading, error } = useMasterData();
 
-  const handleAddFacility = () => {
-    if (!newFacility.name || !newFacility.facilityType) {
-      return;
-    }
-
-    // TODO: Implement facility creation through useMasterData
-    console.log('Creating facility:', newFacility);
-    setIsAddFacilityOpen(false);
-    setNewFacility({ name: '', facilityType: '', address: '', phone: '', email: '' });
-  };
-
-  const handleAssignUser = () => {
-    if (!selectedFacility || !selectedUser) {
-      return;
-    }
-
-    // TODO: Implement user assignment to facility
-    console.log('Assigning user to facility:', { facilityId: selectedFacility.id, userId: selectedUser });
-    setIsAssignUserOpen(false);
-    setSelectedUser('');
-  };
-
-  const handleAssignModule = () => {
-    if (!selectedFacility || !selectedModule) {
-      return;
-    }
-
-    // TODO: Implement module assignment to facility
-    console.log('Assigning module to facility:', { facilityId: selectedFacility.id, moduleId: selectedModule });
-    setIsAssignModuleOpen(false);
-    setSelectedModule('');
-  };
-
-<<<<<<< HEAD
-  const filteredFacilities = searchFacilities(searchQuery);
-
-  // Loading state
-=======
-  const handleCreateFacility = () => {
-    createFacility({
-      name: `New Facility ${Date.now()}`,
-      facilityType: 'treatmentFacility',
-      address: '123 Healthcare St',
-      phone: '555-0123',
-      email: `facility${Date.now()}@example.com`
-    });
-  };
-
->>>>>>> b6f3926c
-  if (authLoading || isLoading) {
-    return (
-      <div className="p-6">
-        <div className="text-center">
-          <RefreshCw className="h-8 w-8 animate-spin mx-auto mb-4 text-green-600" />
-          <div className="text-muted-foreground">Loading facilities...</div>
-        </div>
-      </div>
-    );
-  }
-
-  // Not authenticated
-  if (!isAuthenticated) {
-    return (
-      <div className="p-6">
-        <Card>
-          <CardContent className="p-8 text-center">
-            <div className="text-muted-foreground">Please log in to view facilities</div>
-          </CardContent>
-        </Card>
-      </div>
-    );
-  }
-
-  // Error state
-  if (error) {
-    return (
-      <div className="p-6">
-        <Card>
-          <CardContent className="p-8 text-center">
-            <div className="text-red-600 mb-4">Error loading facilities: {error.message}</div>
-            <Button onClick={refreshData} variant="outline">
-              <RefreshCw className="h-4 w-4 mr-2" />
-              Retry
-            </Button>
-          </CardContent>
-        </Card>
-      </div>
-    );
-  }
-
-  const facilityTypes = [...new Set(facilities.map(f => f.facility_type))];
+  if (role !== "superAdmin") return <AccessDenied />;
 
   return (
-    <div className="p-6">
-      <div className="mb-6">
-        <h1 className="text-3xl font-bold tracking-tight">Facilities Management</h1>
-        <p className="text-muted-foreground">
-          Manage healthcare facilities, assign users, and configure modules
-        </p>
-      </div>
-
-      {/* Stats Summary */}
-      <div className="grid grid-cols-1 md:grid-cols-3 gap-4 mb-6">
-        <div className="text-center p-4 bg-green-50 rounded-lg">
-          <div className="text-2xl font-bold text-green-600">{stats.totalFacilities}</div>
-          <div className="text-sm text-green-600">Total Facilities</div>
-        </div>
-        <div className="text-center p-4 bg-blue-50 rounded-lg">
-          <div className="text-2xl font-bold text-blue-600">{stats.activeFacilities}</div>
-          <div className="text-sm text-blue-600">Active</div>
-        </div>
-        <div className="text-center p-4 bg-purple-50 rounded-lg">
-          <div className="text-2xl font-bold text-purple-600">{facilityTypes.length}</div>
-          <div className="text-sm text-purple-600">Facility Types</div>
-        </div>
-      </div>
-
-      <Card>
-        <CardHeader>
-          <CardTitle className="flex items-center justify-between">
-            <div className="flex items-center gap-2">
-              <Building2 className="h-5 w-5" />
-              Healthcare Facilities ({filteredFacilities.length} facilities)
-            </div>
-            <div className="flex items-center gap-2">
-              <Button
-                onClick={refreshData}
-                variant="outline"
-                size="sm"
-                disabled={isLoading}
-                className="flex items-center gap-2"
-              >
-                <RefreshCw className={`h-4 w-4 ${isLoading ? 'animate-spin' : ''}`} />
-                Refresh
-              </Button>
-<<<<<<< HEAD
-              <Dialog open={isAddFacilityOpen} onOpenChange={setIsAddFacilityOpen}>
-                <DialogTrigger asChild>
-                  <Button size="sm" className="flex items-center gap-2">
-                    <Plus className="h-4 w-4" />
-                    Add Facility
-                  </Button>
-                </DialogTrigger>
-                <DialogContent>
-                  <DialogHeader>
-                    <DialogTitle>Add New Facility</DialogTitle>
-                  </DialogHeader>
-                  <div className="space-y-4">
-                    <div>
-                      <Label htmlFor="name">Facility Name</Label>
-                      <Input
-                        id="name"
-                        value={newFacility.name}
-                        onChange={(e) => setNewFacility(prev => ({ ...prev, name: e.target.value }))}
-                        placeholder="Enter facility name"
-                      />
-                    </div>
-                    <div>
-                      <Label htmlFor="facilityType">Facility Type</Label>
-                      <Select value={newFacility.facilityType} onValueChange={(value) => setNewFacility(prev => ({ ...prev, facilityType: value }))}>
-                        <SelectTrigger>
-                          <SelectValue placeholder="Select facility type" />
-                        </SelectTrigger>
-                        <SelectContent>
-                          <SelectItem value="hospital">Hospital</SelectItem>
-                          <SelectItem value="clinic">Clinic</SelectItem>
-                          <SelectItem value="pharmacy">Pharmacy</SelectItem>
-                          <SelectItem value="laboratory">Laboratory</SelectItem>
-                          <SelectItem value="imaging">Imaging Center</SelectItem>
-                        </SelectContent>
-                      </Select>
-                    </div>
-                    <div>
-                      <Label htmlFor="address">Address</Label>
-                      <Input
-                        id="address"
-                        value={newFacility.address}
-                        onChange={(e) => setNewFacility(prev => ({ ...prev, address: e.target.value }))}
-                        placeholder="Enter facility address"
-                      />
-                    </div>
-                    <div>
-                      <Label htmlFor="phone">Phone</Label>
-                      <Input
-                        id="phone"
-                        value={newFacility.phone}
-                        onChange={(e) => setNewFacility(prev => ({ ...prev, phone: e.target.value }))}
-                        placeholder="Enter phone number"
-                      />
-                    </div>
-                    <div>
-                      <Label htmlFor="email">Email</Label>
-                      <Input
-                        id="email"
-                        type="email"
-                        value={newFacility.email}
-                        onChange={(e) => setNewFacility(prev => ({ ...prev, email: e.target.value }))}
-                        placeholder="Enter email address"
-                      />
-                    </div>
-                    <Button 
-                      onClick={handleAddFacility} 
-                      className="w-full"
-                    >
-                      Create Facility
-                    </Button>
-                  </div>
-                </DialogContent>
-              </Dialog>
-=======
-              <Button
-                onClick={handleCreateFacility}
-                disabled={isCreatingFacility}
-                size="sm"
-                className="flex items-center gap-2"
-              >
-                <Plus className="h-4 w-4" />
-                {isCreatingFacility ? 'Creating...' : 'Add Facility'}
-              </Button>
->>>>>>> b6f3926c
-            </div>
-          </CardTitle>
-        </CardHeader>
-        <CardContent>
-          <div className="space-y-4">
-            {/* Search */}
-            <div className="relative">
-              <Search className="absolute left-3 top-1/2 transform -translate-y-1/2 text-muted-foreground h-4 w-4" />
-              <Input
-                placeholder="Search facilities by name, type, or address..."
-                value={searchQuery}
-                onChange={(e) => setSearchQuery(e.target.value)}
-                className="pl-10"
-              />
-            </div>
-
-            {/* Facilities List */}
-            {filteredFacilities.length === 0 ? (
-              <div className="text-center p-8 text-muted-foreground">
-                <Building2 className="h-12 w-12 mx-auto mb-4 opacity-50" />
-                <p>No facilities found</p>
-                {searchQuery && (
-                  <p className="text-sm">Try adjusting your search terms</p>
-                )}
-              </div>
-            ) : (
-              <div className="space-y-2">
-                {filteredFacilities.map((facility) => (
-                  <div key={facility.id} className="flex items-center justify-between p-4 border rounded-lg hover:bg-muted/50">
-                    <div className="flex-1">
-                      <div className="flex items-center gap-2">
-                        <div className="font-medium">{facility.name}</div>
-                        <Badge variant="outline" className="text-xs">
-                          {facility.facility_type}
-                        </Badge>
-                      </div>
-                      {facility.address && (
-                        <div className="text-sm text-muted-foreground flex items-center gap-1 mt-1">
-                          <MapPin className="h-3 w-3" />
-                          {facility.address}
-                        </div>
-                      )}
-                      <div className="flex gap-2 text-sm text-muted-foreground mt-1">
-                        {facility.phone && <span>📞 {facility.phone}</span>}
-                        {facility.email && <span>✉️ {facility.email}</span>}
-                      </div>
-                    </div>
-                    <div className="flex items-center gap-2">
-                      <Badge variant={facility.is_active ? "default" : "secondary"}>
-                        {facility.is_active ? "Active" : "Inactive"}
-                      </Badge>
-                      <Button 
-                        variant="outline" 
-                        size="sm"
-                        onClick={() => {
-                          setSelectedFacility(facility);
-                          setIsAssignUserOpen(true);
-                        }}
-                      >
-                        <Users className="h-4 w-4" />
-                      </Button>
-                      <Button 
-                        variant="outline" 
-                        size="sm"
-                        onClick={() => {
-                          setSelectedFacility(facility);
-                          setIsAssignModuleOpen(true);
-                        }}
-                      >
-                        <Settings className="h-4 w-4" />
-                      </Button>
-                    </div>
-                  </div>
-                ))}
-              </div>
-            )}
-          </div>
-        </CardContent>
-      </Card>
-
-      {/* Assign User Dialog */}
-      <Dialog open={isAssignUserOpen} onOpenChange={setIsAssignUserOpen}>
-        <DialogContent>
-          <DialogHeader>
-            <DialogTitle>Assign User to {selectedFacility?.name}</DialogTitle>
-          </DialogHeader>
-          <div className="space-y-4">
-            <div>
-              <Label htmlFor="user">Select User</Label>
-              <Select value={selectedUser} onValueChange={setSelectedUser}>
-                <SelectTrigger>
-                  <SelectValue placeholder="Choose a user" />
-                </SelectTrigger>
-                <SelectContent>
-                  {users.map((user) => (
-                    <SelectItem key={user.id} value={user.id}>
-                      {user.first_name} {user.last_name} - {user.email}
-                    </SelectItem>
-                  ))}
-                </SelectContent>
-              </Select>
-            </div>
-            <Button 
-              onClick={handleAssignUser} 
-              disabled={!selectedUser}
-              className="w-full"
-            >
-              Assign User
-            </Button>
-          </div>
-        </DialogContent>
-      </Dialog>
-
-      {/* Assign Module Dialog */}
-      <Dialog open={isAssignModuleOpen} onOpenChange={setIsAssignModuleOpen}>
-        <DialogContent>
-          <DialogHeader>
-            <DialogTitle>Assign Module to {selectedFacility?.name}</DialogTitle>
-          </DialogHeader>
-          <div className="space-y-4">
-            <div>
-              <Label htmlFor="module">Select Module</Label>
-              <Select value={selectedModule} onValueChange={setSelectedModule}>
-                <SelectTrigger>
-                  <SelectValue placeholder="Choose a module" />
-                </SelectTrigger>
-                <SelectContent>
-                  {modules.map((module) => (
-                    <SelectItem key={module.id} value={module.id}>
-                      {module.name} {module.description && `- ${module.description}`}
-                    </SelectItem>
-                  ))}
-                </SelectContent>
-              </Select>
-            </div>
-            <Button 
-              onClick={handleAssignModule} 
-              disabled={!selectedModule}
-              className="w-full"
-            >
-              Assign Module
-            </Button>
-          </div>
-        </DialogContent>
-      </Dialog>
-    </div>
+    <main className="p-6">
+      <h1 className="mb-4 text-2xl font-semibold">Facilities</h1>
+      <button
+        onClick={() => createFacility(`Facility ${Date.now()}`)}
+        disabled={isLoading}
+        className="rounded bg-primary px-4 py-2 text-sm text-primary-foreground disabled:opacity-50"
+      >
+        {isLoading ? "Adding…" : "Add Sample Facility"}
+      </button>
+      {error && <p className="mt-4 text-destructive">{error}</p>}
+    </main>
   );
-};
-
-export default Facilities;+}