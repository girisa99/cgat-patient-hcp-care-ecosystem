
import { defineConfig } from "vite";
import react from "@vitejs/plugin-react-swc";
import path from "path";
import { componentTagger } from "lovable-tagger";

// https://vitejs.dev/config/
export default defineConfig(({ mode }) => ({
  server: {
<<<<<<< HEAD
    host: "0.0.0.0",      // Accept connections from any IP
    port: 5173,           // Standard development port
    open: true,           // Auto-open browser
    strictPort: true,     // Use specified port
    cors: true,           // Enable CORS
    allowedHosts: true,   // Allow all hosts (including ngrok)
=======
    host: "0.0.0.0",
    port: 8080,
    allowedHosts: [
      'localhost',
      '127.0.0.1',
      '0.0.0.0',
      'cc18-52-39-72-84.ngrok-free.app',
      '.ngrok-free.app',
      '.ngrok.io'
    ],
>>>>>>> b6f3926c
  },
  plugins: [
    react(),
    mode === 'development' &&
    componentTagger(),
  ].filter(Boolean),
  resolve: {
    alias: {
      "@": path.resolve(__dirname, "./src"),
    },
  },
}));<|MERGE_RESOLUTION|>--- conflicted
+++ resolved
@@ -1,40 +1,20 @@
 
 import { defineConfig } from "vite";
-import react from "@vitejs/plugin-react-swc";
-import path from "path";
-import { componentTagger } from "lovable-tagger";
+import react from "@vitejs/plugin-react";
 
-// https://vitejs.dev/config/
-export default defineConfig(({ mode }) => ({
+export default defineConfig({
+  plugins: [react()],
   server: {
-<<<<<<< HEAD
-    host: "0.0.0.0",      // Accept connections from any IP
-    port: 5173,           // Standard development port
-    open: true,           // Auto-open browser
-    strictPort: true,     // Use specified port
-    cors: true,           // Enable CORS
-    allowedHosts: true,   // Allow all hosts (including ngrok)
-=======
     host: "0.0.0.0",
     port: 8080,
-    allowedHosts: [
-      'localhost',
-      '127.0.0.1',
-      '0.0.0.0',
-      'cc18-52-39-72-84.ngrok-free.app',
-      '.ngrok-free.app',
-      '.ngrok.io'
-    ],
->>>>>>> b6f3926c
-  },
-  plugins: [
-    react(),
-    mode === 'development' &&
-    componentTagger(),
-  ].filter(Boolean),
-  resolve: {
-    alias: {
-      "@": path.resolve(__dirname, "./src"),
+    strictPort: true,
+    https: false,
+    // Allow ngrok / tunnel hosts
+    hmr: {
+      clientPort: 8080,
+    },
+    watch: {
+      usePolling: true,
     },
   },
-}));+});